--- conflicted
+++ resolved
@@ -16,12 +16,8 @@
   - SEQUELIZE=^3.0.0
 
 before_script:
-<<<<<<< HEAD
-  - npm install sequelize@$(echo $SEQUELIZE)
+  - yarn add sequelize@$(echo $SEQUELIZE)
   - npm run build
-=======
-  - yarn add sequelize@$(echo $SEQUELIZE)
->>>>>>> ff036079
 
 script:
   - npm test