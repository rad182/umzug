{
	"name": "umzug",
	"version": "3.0.0-beta.3",
	"description": "Framework-agnostic migration tool for Node",
	"keywords": [
		"migrate",
		"migration",
		"migrations",
		"sequelize"
	],
	"main": "lib/src/index.js",
	"files": [
		"lib"
	],
	"dependencies": {
		"fs-jetpack": "^2.2.3",
		"glob": "^7.1.6",
		"p-each-series": "^2.1.0",
		"p-map": "^4.0.0",
		"tory": "~0.4.3"
	},
	"devDependencies": {
<<<<<<< HEAD
		"@ava/typescript": "^1.1.1",
		"@types/sinon": "^9.0.0",
=======
		"@types/jest": "^25.2.1",
>>>>>>> cf32c6e1
		"@typescript-eslint/eslint-plugin": "^2.28.0",
		"@typescript-eslint/parser": "^2.28.0",
		"chai": "^4.2.0",
		"del-cli": "^3.0.0",
		"eslint": "^6.8.0",
		"eslint-config-xo": "^0.29.1",
		"eslint-config-xo-typescript": "^0.27.0",
		"eslint-plugin-import": "^2.20.2",
		"eslint-plugin-jest": "^23.8.2",
		"eslint-plugin-mocha": "^6.3.0",
		"eslint-plugin-prettier": "^3.1.3",
		"eslint-plugin-unicorn": "^18.0.1",
<<<<<<< HEAD
		"expect-type": "^0.5.4",
		"fs-syncer": "^0.1.2",
=======
		"jest": "^25.4.0",
>>>>>>> cf32c6e1
		"lodash": "^4.17.15",
		"mocha": "^6.2.2",
		"np": "https://github.com/pixelastic/np/tarball/c3ab2e3b053c7da0ce40a572ca1616273ac080f8",
		"prettier": "^2.0.4",
		"sequelize": "^5.21.5",
		"sinon": "^7.5.0",
		"sinon-chai": "^3.5.0",
		"source-map-support": "^0.5.16",
		"sqlite3": "^4.1.1",
		"ts-jest": "^25.4.0",
		"type-fest": "^0.13.0",
		"typescript": "~3.8.3",
		"uuid": "^7.0.2"
	},
	"scripts": {
		"build": "del-cli lib && tsc",
		"lint": "eslint --ext .ts .",
		"mocha": "node legacy-tests/clear-tmp.js && mocha --check-leaks legacy-tests/index.js",
		"prepare": "npm run build",
		"release": "np --no-2fa",
<<<<<<< HEAD
		"ava": "npm run build && ava test/*.ts",
		"test": "npm run build && ava test/test.ts && npm run mocha"
=======
		"test": "jest && npm run mocha"
>>>>>>> cf32c6e1
	},
	"repository": {
		"type": "git",
		"url": "https://github.com/sequelize/umzug.git"
	},
	"author": "Sascha Depold <sascha@depold.com>",
	"contributors": [
		{
			"name": "Jukka Hyytiälä",
			"email": "hyytiala.jukka@gmail.com"
		},
		{
			"name": "Pascal Pflaum",
			"email": "mail@pascalpflaum.de"
		},
		{
			"name": "Pedro Augusto de Paula Barbosa",
			"email": "papb1996@gmail.com"
		}
	],
	"license": "MIT",
	"bugs": {
		"url": "https://github.com/sequelize/umzug/issues"
	},
	"homepage": "https://github.com/sequelize/umzug",
	"engines": {
		"node": ">=10.0.0"
	},
	"jest": {
		"preset": "ts-jest",
		"testEnvironment": "node",
		"testMatch": [
			"**/*test.ts"
		]
	}
}<|MERGE_RESOLUTION|>--- conflicted
+++ resolved
@@ -20,12 +20,7 @@
 		"tory": "~0.4.3"
 	},
 	"devDependencies": {
-<<<<<<< HEAD
-		"@ava/typescript": "^1.1.1",
-		"@types/sinon": "^9.0.0",
-=======
 		"@types/jest": "^25.2.1",
->>>>>>> cf32c6e1
 		"@typescript-eslint/eslint-plugin": "^2.28.0",
 		"@typescript-eslint/parser": "^2.28.0",
 		"chai": "^4.2.0",
@@ -38,12 +33,9 @@
 		"eslint-plugin-mocha": "^6.3.0",
 		"eslint-plugin-prettier": "^3.1.3",
 		"eslint-plugin-unicorn": "^18.0.1",
-<<<<<<< HEAD
 		"expect-type": "^0.5.4",
 		"fs-syncer": "^0.1.2",
-=======
 		"jest": "^25.4.0",
->>>>>>> cf32c6e1
 		"lodash": "^4.17.15",
 		"mocha": "^6.2.2",
 		"np": "https://github.com/pixelastic/np/tarball/c3ab2e3b053c7da0ce40a572ca1616273ac080f8",
@@ -64,12 +56,7 @@
 		"mocha": "node legacy-tests/clear-tmp.js && mocha --check-leaks legacy-tests/index.js",
 		"prepare": "npm run build",
 		"release": "np --no-2fa",
-<<<<<<< HEAD
-		"ava": "npm run build && ava test/*.ts",
-		"test": "npm run build && ava test/test.ts && npm run mocha"
-=======
 		"test": "jest && npm run mocha"
->>>>>>> cf32c6e1
 	},
 	"repository": {
 		"type": "git",
