--- conflicted
+++ resolved
@@ -33,13 +33,8 @@
 		"eslint-plugin-mocha": "^6.3.0",
 		"eslint-plugin-prettier": "^3.1.3",
 		"eslint-plugin-unicorn": "^18.0.1",
-<<<<<<< HEAD
-		"expect-type": "^0.5.4",
-		"fs-syncer": "^0.1.2",
-=======
 		"expect-type": "^0.7.0",
 		"fs-syncer": "^0.2.0",
->>>>>>> 9909a3e5
 		"jest": "^25.4.0",
 		"lodash": "^4.17.15",
 		"mocha": "^6.2.2",
