node_modules
legacy-tests/tmp
lib
umzug.json
.vscode
<<<<<<< HEAD
=======
coverage
>>>>>>> 9909a3e5
test/generated<|MERGE_RESOLUTION|>--- conflicted
+++ resolved
@@ -3,8 +3,5 @@
 lib
 umzug.json
 .vscode
-<<<<<<< HEAD
-=======
 coverage
->>>>>>> 9909a3e5
 test/generated