--- conflicted
+++ resolved
@@ -74,11 +74,8 @@
     'operator-linebreak': 'off',
     'no-mixed-spaces-and-tabs': 'off',
     '@typescript-eslint/indent': 'off',
-<<<<<<< HEAD
     '@typescript-eslint/member-delimiter-style': 'off',
-=======
     '@typescript-eslint/quotes': 'off',
->>>>>>> 9909a3e5
 
     // covered by `@typescript-eslint/no-unsued-vars`
     'no-unused-vars': 'off',
